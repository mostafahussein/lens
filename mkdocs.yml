site_name: Lens Documentation
site_description: Documentation for Lens IDE. The only system you’ll ever need to take control of your Kubernetes clusters. It's open source and free. Download it today!
site_author: Mirantis, Inc.
site_url: https://docs.k8slens.dev
docs_dir: docs/
repo_name: GitHub
repo_url: https://github.com/lensapp/lens
copyright: Copyright &copy; 2020 <a href="https://mirantis.com/">Mirantis Inc.</a> - All rights reserved.
edit_uri: ""
nav:
  - Overview: README.md
  - Getting started: getting-started/README.md
  - Managing clusters:
    - Adding clusters: clusters/adding-clusters.md
    - Removing clusters: clusters/removing-clusters.md
    - Settings: clusters/settings.md
  - Using Helm charts: helm/README.md
  - Using extensions: extensions/usage/README.md
  - Preferences: getting-started/preferences.md
  - Extension development:
    - Overview: extensions/README.md
    - Getting started:
      - Your first extension: extensions/get-started/your-first-extension.md
      - Extension anatomy: extensions/get-started/anatomy.md
      - Wrapping up: extensions/get-started/wrapping-up.md
    - Extension capabilities:
      - Overview: extensions/capabilities/README.md
      - Common capabilities: extensions/capabilities/common-capabilities.md
      - Styling: extensions/capabilities/styling.md
      - Color reference: extensions/capabilities/color-reference.md
    - Extension guides:
      - Overview: extensions/guides/README.md
<<<<<<< HEAD
      - Renderer extension: extensions/guides/renderer-extension.md
    - Testing and publishing:
      - Testing extensions: extensions/testing-and-publishing/testing.md
      - Publishing extensions: extensions/testing-and-publishing/publishing.md
      - Bundling extensions: extensions/testing-and-publishing/bundling.md
    - API reference: extensions/api/README.md
=======
      - Renderer Extension: extensions/guides/renderer-extension.md
    - Testing and Publishing:
      - Testing Extensions: extensions/testing-and-publishing/testing.md
      - Publishing Extensions: extensions/testing-and-publishing/publishing.md
      - Bundling Extensions: extensions/testing-and-publishing/bundling.md
    - API Reference: extensions/api/modules/_src_extensions_extension_api_.md
>>>>>>> cb57e4ed
  - Contributing:
    - Overview: contributing/README.md
    - Development: contributing/development.md
    - Documentation: contributing/documentation.md
    - Maintainers: contributing/maintainers.md
    - Promotion: contributing/promotion.md

  - FAQ: faq/README.md
theme:
  name: 'material'
  highlightjs: true
  language: 'en'
  custom_dir: docs/custom_theme
  favicon: img/favicon.ico
  logo: img/lens-logo-icon.svg
  palette:
    - scheme: default
      toggle:
        icon: material/toggle-switch
        name: Switch to light mode
    - scheme: slate
      toggle:
        icon: material/toggle-switch-off-outline
        name: Switch to dark mode
  features:
    - navigation.instant
    - toc.autohide
    - search.suggest
    - search.highlight

extra_css:
  - stylesheets/extra.css

plugins:
  - search
  - git-revision-date-localized

markdown_extensions:
  - pymdownx.highlight: {}
  - pymdownx.superfences: {}
  - pymdownx.inlinehilite: {}
  - toc:
      permalink: "#"
      toc_depth: 3

extra:
  generator: false
  social:
    - icon: fontawesome/brands/github
      link: https://github.com/lensapp/lens
      name: Lens on GitHub
    - icon: fontawesome/brands/twitter
      link: https://twitter.com/k8slens
      name: Lens on Twitter
    - icon: fontawesome/brands/slack
      link: http://k8slens.slack.com/
      name: Lens on Slack
    - icon: fontawesome/solid/link
      link: https://k8slens.dev/
      name: Lens Website
  version:
    method: mike<|MERGE_RESOLUTION|>--- conflicted
+++ resolved
@@ -30,21 +30,12 @@
       - Color reference: extensions/capabilities/color-reference.md
     - Extension guides:
       - Overview: extensions/guides/README.md
-<<<<<<< HEAD
       - Renderer extension: extensions/guides/renderer-extension.md
     - Testing and publishing:
       - Testing extensions: extensions/testing-and-publishing/testing.md
       - Publishing extensions: extensions/testing-and-publishing/publishing.md
       - Bundling extensions: extensions/testing-and-publishing/bundling.md
-    - API reference: extensions/api/README.md
-=======
-      - Renderer Extension: extensions/guides/renderer-extension.md
-    - Testing and Publishing:
-      - Testing Extensions: extensions/testing-and-publishing/testing.md
-      - Publishing Extensions: extensions/testing-and-publishing/publishing.md
-      - Bundling Extensions: extensions/testing-and-publishing/bundling.md
-    - API Reference: extensions/api/modules/_src_extensions_extension_api_.md
->>>>>>> cb57e4ed
+    - API reference: extensions/api/modules/_src_extensions_extension_api_.md
   - Contributing:
     - Overview: contributing/README.md
     - Development: contributing/development.md
