--- conflicted
+++ resolved
@@ -1,12 +1,8 @@
 import "./preferences.scss";
 
 import React from "react";
-<<<<<<< HEAD
+import moment from "moment-timezone";
 import { computed, observable, reaction, makeObservable } from "mobx";
-=======
-import moment from "moment-timezone";
-import { computed, observable, reaction } from "mobx";
->>>>>>> 9563ead2
 import { disposeOnUnmount, observer } from "mobx-react";
 
 import { isWindows } from "../../../common/vars";
