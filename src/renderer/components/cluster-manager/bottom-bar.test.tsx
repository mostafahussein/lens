--- conflicted
+++ resolved
@@ -25,29 +25,15 @@
 import "@testing-library/jest-dom/extend-expect";
 import { BottomBar } from "./bottom-bar";
 import { StatusBarRegistry } from "../../../extensions/registries";
-<<<<<<< HEAD
-import { HotbarStore } from "../../../common/hotbar-store";
-import { CommandOverlay } from "../command-palette";
-import { HotbarSwitchCommand } from "../hotbar/hotbar-switch-command";
-import { ActiveHotbarName } from "./active-hotbar-name";
-import { getDisForUnitTesting } from "../../../test-utils/get-dis-for-unit-testing";
-
-jest.mock("../command-palette", () => ({
-  CommandOverlay: {
-    open: jest.fn(),
-  },
-}));
-=======
 import hotbarManagerInjectable from "../../../common/hotbar-store.injectable";
-import { AppPaths } from "../../../common/app-paths";
 import { HotbarSwitchCommand } from "../hotbar/hotbar-switch-command";
 import { ActiveHotbarName } from "./active-hotbar-name";
 import { getDiForUnitTesting } from "../../getDiForUnitTesting";
 import { DiRender, renderFor } from "../test-utils/renderFor";
-import type { ConfigurableDependencyInjectionContainer } from "@ogre-tools/injectable";
+import type { DependencyInjectionContainer } from "@ogre-tools/injectable";
 import commandOverlayInjectable from "../command-palette/command-overlay.injectable";
 import { getEmptyHotbar } from "../../../common/hotbar-types";
->>>>>>> f7f27a83
+
 
 jest.mock("electron", () => ({
   app: {
@@ -68,33 +54,29 @@
 const foobarHotbar = getEmptyHotbar("foobar");
 
 describe("<BottomBar />", () => {
-<<<<<<< HEAD
-  beforeEach(async () => {
-    const dis = getDisForUnitTesting({ doGeneralOverrides: true });
-
-    await dis.runSetups();
-
-=======
-  let di: ConfigurableDependencyInjectionContainer;
+  let di: DependencyInjectionContainer;
   let render: DiRender;
 
-  beforeEach(() => {
->>>>>>> f7f27a83
+  beforeEach(async () => {
     const mockOpts = {
       "tmp": {
         "test-store.json": JSON.stringify({}),
       },
     };
 
-    di = getDiForUnitTesting();
-    render = renderFor(di);
+    di = getDiForUnitTesting({ doGeneralOverrides: true });
 
     mockFs(mockOpts);
-    StatusBarRegistry.createInstance();
+
+    render = renderFor(di);
 
     di.override(hotbarManagerInjectable, () => ({
       getActive: () => foobarHotbar,
     } as any));
+
+    await di.runSetups();
+
+    StatusBarRegistry.createInstance();
   });
 
   afterEach(() => {
