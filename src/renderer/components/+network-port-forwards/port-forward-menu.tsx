/**
 * Copyright (c) 2021 OpenLens Authors
 *
 * Permission is hereby granted, free of charge, to any person obtaining a copy of
 * this software and associated documentation files (the "Software"), to deal in
 * the Software without restriction, including without limitation the rights to
 * use, copy, modify, merge, publish, distribute, sublicense, and/or sell copies of
 * the Software, and to permit persons to whom the Software is furnished to do so,
 * subject to the following conditions:
 *
 * The above copyright notice and this permission notice shall be included in all
 * copies or substantial portions of the Software.
 *
 * THE SOFTWARE IS PROVIDED "AS IS", WITHOUT WARRANTY OF ANY KIND, EXPRESS OR
 * IMPLIED, INCLUDING BUT NOT LIMITED TO THE WARRANTIES OF MERCHANTABILITY, FITNESS
 * FOR A PARTICULAR PURPOSE AND NONINFRINGEMENT. IN NO EVENT SHALL THE AUTHORS OR
 * COPYRIGHT HOLDERS BE LIABLE FOR ANY CLAIM, DAMAGES OR OTHER LIABILITY, WHETHER
 * IN AN ACTION OF CONTRACT, TORT OR OTHERWISE, ARISING FROM, OUT OF OR IN
 * CONNECTION WITH THE SOFTWARE OR THE USE OR OTHER DEALINGS IN THE SOFTWARE.
 */

import React from "react";
import { boundMethod, cssNames } from "../../utils";
<<<<<<< HEAD
import { openPortForward, PortForwardItem } from "../../port-forward";
=======
import { openPortForward, PortForwardItem, removePortForward, PortForwardDialog, startPortForward, stopPortForward } from "../../port-forward";
>>>>>>> f7f27a83
import { MenuActions, MenuActionsProps } from "../menu/menu-actions";
import { MenuItem } from "../menu";
import { Icon } from "../icon";
import { Notifications } from "../notifications";
import { withInjectables } from "@ogre-tools/injectable-react";
import removePortForwardInjectable
  from "../../port-forward/port-forward-store/remove-port-forward/remove-port-forward.injectable";
import portForwardDialogModelInjectable
  from "../../port-forward/port-forward-dialog-model/port-forward-dialog-model.injectable";

interface Props extends MenuActionsProps {
  portForward: PortForwardItem;
  hideDetails?(): void;
}

interface Dependencies {
  removePortForward: (item: PortForwardItem) => Promise<void>,
  openPortForwardDialog: (item: PortForwardItem) => void
}

class NonInjectedPortForwardMenu extends React.Component<Props & Dependencies> {
  @boundMethod
  remove() {
    const { portForward } = this.props;

    try {
      this.props.removePortForward(portForward);
    } catch (error) {
      Notifications.error(`Error occurred stopping the port-forward from port ${portForward.forwardPort}. The port-forward may still be active.`);
    }
  }

  private startPortForwarding = async () => {
    const { portForward } = this.props;

    const pf = await startPortForward(portForward);

    if (pf.status === "Disabled") {
      const { name, kind, forwardPort } = portForward;

      Notifications.error(`Error occurred starting port-forward, the local port ${forwardPort} may not be available or the ${kind} ${name} may not be reachable`);
    }
  };

  renderStartStopMenuItem() {
    const { portForward, toolbar } = this.props;

    if (portForward.status === "Active") {
      return (
        <MenuItem onClick={() => stopPortForward(portForward)}>
          <Icon material="stop" tooltip="Stop port-forward" interactive={toolbar} />
          <span className="title">Stop</span>
        </MenuItem>
      );
    }

    return (
      <MenuItem onClick={this.startPortForwarding}>
        <Icon material="play_arrow" tooltip="Start port-forward" interactive={toolbar} />
        <span className="title">Start</span>
      </MenuItem>
    );
  }

  renderContent() {
    const { portForward, toolbar } = this.props;

    if (!portForward) return null;

    return (
      <>
<<<<<<< HEAD
        <MenuItem onClick={() => openPortForward(this.props.portForward)}>
          <Icon material="open_in_browser" interactive={toolbar} tooltip="Open in browser" />
          <span className="title">Open</span>
        </MenuItem>
        <MenuItem onClick={() => this.props.openPortForwardDialog(portForward)}>
=======
        { portForward.status === "Active" &&
          <MenuItem onClick={() => openPortForward(portForward)}>
            <Icon material="open_in_browser" interactive={toolbar} tooltip="Open in browser" />
            <span className="title">Open</span>
          </MenuItem>
        }
        <MenuItem onClick={() => PortForwardDialog.open(portForward)}>
>>>>>>> f7f27a83
          <Icon material="edit" tooltip="Change port or protocol" interactive={toolbar} />
          <span className="title">Edit</span>
        </MenuItem>
        {this.renderStartStopMenuItem()}
      </>
    );
  }

  render() {
    const { className, ...menuProps } = this.props;

    return (
      <MenuActions
        {...menuProps}
        className={cssNames("PortForwardMenu", className)}
        removeAction={this.remove}
      >
        {this.renderContent()}
      </MenuActions>
    );
  }
}

export const PortForwardMenu = withInjectables<Dependencies, Props>(
  NonInjectedPortForwardMenu,

  {
    getProps: (di, props) => ({
      removePortForward: di.inject(removePortForwardInjectable),
      openPortForwardDialog: di.inject(portForwardDialogModelInjectable).open,
      ...props,
    }),
  },
);<|MERGE_RESOLUTION|>--- conflicted
+++ resolved
@@ -21,20 +21,14 @@
 
 import React from "react";
 import { boundMethod, cssNames } from "../../utils";
-<<<<<<< HEAD
-import { openPortForward, PortForwardItem } from "../../port-forward";
-=======
-import { openPortForward, PortForwardItem, removePortForward, PortForwardDialog, startPortForward, stopPortForward } from "../../port-forward";
->>>>>>> f7f27a83
+import { openPortForward, PortForwardItem, PortForwardStore } from "../../port-forward";
 import { MenuActions, MenuActionsProps } from "../menu/menu-actions";
 import { MenuItem } from "../menu";
 import { Icon } from "../icon";
 import { Notifications } from "../notifications";
 import { withInjectables } from "@ogre-tools/injectable-react";
-import removePortForwardInjectable
-  from "../../port-forward/port-forward-store/remove-port-forward/remove-port-forward.injectable";
-import portForwardDialogModelInjectable
-  from "../../port-forward/port-forward-dialog-model/port-forward-dialog-model.injectable";
+import portForwardDialogModelInjectable from "../../port-forward/port-forward-dialog-model/port-forward-dialog-model.injectable";
+import portForwardStoreInjectable from "../../port-forward/port-forward-store/port-forward-store.injectable";
 
 interface Props extends MenuActionsProps {
   portForward: PortForwardItem;
@@ -42,7 +36,7 @@
 }
 
 interface Dependencies {
-  removePortForward: (item: PortForwardItem) => Promise<void>,
+  portForwardStore: PortForwardStore,
   openPortForwardDialog: (item: PortForwardItem) => void
 }
 
@@ -52,16 +46,20 @@
     const { portForward } = this.props;
 
     try {
-      this.props.removePortForward(portForward);
+      this.portForwardStore.remove(portForward);
     } catch (error) {
       Notifications.error(`Error occurred stopping the port-forward from port ${portForward.forwardPort}. The port-forward may still be active.`);
     }
   }
 
+  get portForwardStore() {
+    return this.props.portForwardStore;
+  }
+
   private startPortForwarding = async () => {
     const { portForward } = this.props;
 
-    const pf = await startPortForward(portForward);
+    const pf = await this.portForwardStore.start(portForward);
 
     if (pf.status === "Disabled") {
       const { name, kind, forwardPort } = portForward;
@@ -75,7 +73,7 @@
 
     if (portForward.status === "Active") {
       return (
-        <MenuItem onClick={() => stopPortForward(portForward)}>
+        <MenuItem onClick={() => this.portForwardStore.stop(portForward)}>
           <Icon material="stop" tooltip="Stop port-forward" interactive={toolbar} />
           <span className="title">Stop</span>
         </MenuItem>
@@ -97,21 +95,13 @@
 
     return (
       <>
-<<<<<<< HEAD
-        <MenuItem onClick={() => openPortForward(this.props.portForward)}>
-          <Icon material="open_in_browser" interactive={toolbar} tooltip="Open in browser" />
-          <span className="title">Open</span>
-        </MenuItem>
-        <MenuItem onClick={() => this.props.openPortForwardDialog(portForward)}>
-=======
         { portForward.status === "Active" &&
           <MenuItem onClick={() => openPortForward(portForward)}>
             <Icon material="open_in_browser" interactive={toolbar} tooltip="Open in browser" />
             <span className="title">Open</span>
           </MenuItem>
         }
-        <MenuItem onClick={() => PortForwardDialog.open(portForward)}>
->>>>>>> f7f27a83
+        <MenuItem onClick={() => this.props.openPortForwardDialog(portForward)}>
           <Icon material="edit" tooltip="Change port or protocol" interactive={toolbar} />
           <span className="title">Edit</span>
         </MenuItem>
@@ -140,7 +130,7 @@
 
   {
     getProps: (di, props) => ({
-      removePortForward: di.inject(removePortForwardInjectable),
+      portForwardStore: di.inject(portForwardStoreInjectable),
       openPortForwardDialog: di.inject(portForwardDialogModelInjectable).open,
       ...props,
     }),
