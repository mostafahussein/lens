import "./kube-object-status-icon.scss";

import React from "react";
import { Icon } from "../icon";
import { cssNames, formatDuration } from "../../utils";
<<<<<<< HEAD
import { KubeObjectStatusRegistration, kubeObjectStatusRegistry } from "../../../extensions/registries/kube-object-status-registry";
import { KubeObjectStatus, KubeObjectStatusLevel } from "../../..//extensions/renderer-api/k8s-api";
import { computed, makeObservable } from "mobx";
=======
import { KubeObject, KubeObjectStatus, KubeObjectStatusLevel } from "../../..//extensions/renderer-api/k8s-api";
import { kubeObjectStatusRegistry } from "../../../extensions/registries";

function statusClassName(level: number): string {
  switch (level) {
    case KubeObjectStatusLevel.INFO:
      return "info";
    case KubeObjectStatusLevel.WARNING:
      return "warning";
    case KubeObjectStatusLevel.CRITICAL:
      return "error";
  }
}
>>>>>>> 2ba0a90c

function statusTitle(level: KubeObjectStatusLevel): string {
  switch (level) {
    case KubeObjectStatusLevel.INFO:
      return "Info";
    case KubeObjectStatusLevel.WARNING:
      return "Warning";
    case KubeObjectStatusLevel.CRITICAL:
      return "Critical";
  }
}

<<<<<<< HEAD
export class KubeObjectStatusIcon extends React.Component<Props> {
  constructor(props: Props) {
    super(props);
    makeObservable(this);
  }

  @computed get objectStatuses() {
    const { object } = this.props;
    const registrations = kubeObjectStatusRegistry.getItemsForKind(object.kind, object.apiVersion);
=======
function getAge(timestamp: string) {
  return timestamp
    ? formatDuration(Date.now() - new Date(timestamp).getTime(), true)
    : "";
}
>>>>>>> 2ba0a90c

interface SplitStatusesByLevel {
  maxLevel: string,
  criticals: KubeObjectStatus[];
  warnings: KubeObjectStatus[];
  infos: KubeObjectStatus[];
}

/**
 * This fuction returns the class level for corresponding to the highest status level
 * and the statuses split by their levels.
 * @param src a list of status items
 */
function splitByLevel(src: KubeObjectStatus[]): SplitStatusesByLevel {
  const parts = new Map(Object.values(KubeObjectStatusLevel).map(v => [v, []]));

  src.forEach(status => parts.get(status.level).push(status));

  const criticals = parts.get(KubeObjectStatusLevel.CRITICAL);
  const warnings = parts.get(KubeObjectStatusLevel.WARNING);
  const infos = parts.get(KubeObjectStatusLevel.INFO);
  const maxLevel = statusClassName(criticals[0]?.level ?? warnings[0]?.level ?? infos[0].level);

  return { maxLevel, criticals, warnings, infos };
}

interface Props {
  object: KubeObject;
}

export class KubeObjectStatusIcon extends React.Component<Props> {
  renderStatuses(statuses: KubeObjectStatus[], level: number) {
    const filteredStatuses = statuses.filter((item) => item.level == level);

    return filteredStatuses.length > 0 && (
      <div className={cssNames("level", statusClassName(level))}>
        <span className="title">
          {statusTitle(level)}
        </span>
        {
          filteredStatuses.map((status, index) => (
            <div key={`kube-resource-status-${level}-${index}`} className={cssNames("status", "msg")}>
              - {status.text} <span className="age"> · {getAge(status.timestamp)}</span>
            </div>
          ))
        }
      </div>
    );
  }

  render() {
    const statuses = kubeObjectStatusRegistry.getItemsForObject(this.props.object);

    if (statuses.length === 0) {
      return null;
    }

    const { maxLevel, criticals, warnings, infos } = splitByLevel(statuses);

    return (
      <Icon
        material={maxLevel}
        className={cssNames("KubeObjectStatusIcon", maxLevel)}
        tooltip={{
          children: (
            <div className="KubeObjectStatusTooltip">
              {this.renderStatuses(criticals, KubeObjectStatusLevel.CRITICAL)}
              {this.renderStatuses(warnings, KubeObjectStatusLevel.WARNING)}
              {this.renderStatuses(infos, KubeObjectStatusLevel.INFO)}
            </div>
          )
        }}
      />
    );
  }
}<|MERGE_RESOLUTION|>--- conflicted
+++ resolved
@@ -3,11 +3,6 @@
 import React from "react";
 import { Icon } from "../icon";
 import { cssNames, formatDuration } from "../../utils";
-<<<<<<< HEAD
-import { KubeObjectStatusRegistration, kubeObjectStatusRegistry } from "../../../extensions/registries/kube-object-status-registry";
-import { KubeObjectStatus, KubeObjectStatusLevel } from "../../..//extensions/renderer-api/k8s-api";
-import { computed, makeObservable } from "mobx";
-=======
 import { KubeObject, KubeObjectStatus, KubeObjectStatusLevel } from "../../..//extensions/renderer-api/k8s-api";
 import { kubeObjectStatusRegistry } from "../../../extensions/registries";
 
@@ -21,7 +16,6 @@
       return "error";
   }
 }
->>>>>>> 2ba0a90c
 
 function statusTitle(level: KubeObjectStatusLevel): string {
   switch (level) {
@@ -34,23 +28,11 @@
   }
 }
 
-<<<<<<< HEAD
-export class KubeObjectStatusIcon extends React.Component<Props> {
-  constructor(props: Props) {
-    super(props);
-    makeObservable(this);
-  }
-
-  @computed get objectStatuses() {
-    const { object } = this.props;
-    const registrations = kubeObjectStatusRegistry.getItemsForKind(object.kind, object.apiVersion);
-=======
 function getAge(timestamp: string) {
   return timestamp
     ? formatDuration(Date.now() - new Date(timestamp).getTime(), true)
     : "";
 }
->>>>>>> 2ba0a90c
 
 interface SplitStatusesByLevel {
   maxLevel: string,
