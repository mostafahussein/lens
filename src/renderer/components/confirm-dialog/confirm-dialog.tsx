--- conflicted
+++ resolved
@@ -44,10 +44,6 @@
     ConfirmDialog.metadata.params = params;
   }
 
-<<<<<<< HEAD
-  static close() {
-    ConfirmDialog.metadata.isOpen = false;
-=======
   static confirm(params: ConfirmDialogBooleanParams): Promise<boolean> {
     return new Promise(resolve => {
       ConfirmDialog.open({
@@ -56,7 +52,6 @@
         ...params,
       });
     });
->>>>>>> 2ba0a90c
   }
 
   static defaultParams: Partial<ConfirmDialogParams> = {
@@ -68,11 +63,7 @@
   };
 
   get params(): ConfirmDialogParams {
-<<<<<<< HEAD
-    return Object.assign({}, this.defaultParams, ConfirmDialog.metadata.params);
-=======
-    return Object.assign({}, ConfirmDialog.defaultParams, ConfirmDialog.params);
->>>>>>> 2ba0a90c
+    return Object.assign({}, ConfirmDialog.defaultParams, ConfirmDialog.metadata.params);
   }
 
   ok = async () => {
@@ -81,7 +72,7 @@
       await Promise.resolve(this.params.ok()).catch(noop);
     } finally {
       this.isSaving = false;
-      ConfirmDialog.isOpen = false;
+      ConfirmDialog.metadata.isOpen = false;
     }
   };
 
@@ -94,7 +85,7 @@
       await Promise.resolve(this.params.cancel()).catch(noop);
     } finally {
       this.isSaving = false;
-      ConfirmDialog.isOpen = false;
+      ConfirmDialog.metadata.isOpen = false;
     }
   };
 
